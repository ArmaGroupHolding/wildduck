'use strict';

const Joi = require('joi');
const MongoPaging = require('mongo-cursor-pagination');
const { ObjectId } = require('mongodb');
const { failAction } = require('../tools');
const Boom = require('@hapi/boom');
const roles = require('../roles');
const {
    nextPageCursorSchema,
    previousPageCursorSchema,
    pageNrSchema,
    sessIPSchema,
    booleanSchema,
    userUsernameSchema,
    userIdSchema,
    mongoIdSchema
} = require('../schemas');

module.exports = (server, db, userHandler) => {
    server.route({
        method: 'POST',
        path: '/authenticate',

        async handler(request) {
            // permissions check
            let permission = roles.can(request.app.role).createAny('authentication');
            request.validateAcl(permission);

            // filter out unallowed fields
            request.payload = permission.filter(request.payload);

            let meta = {};

            for (let key of ['protocol', 'sess', 'ip', 'appId']) {
                if (request.payload[key]) {
                    meta[key] = request.payload[key];
                }
            }

            let authData, user;

            try {
                [authData, user] = await userHandler.asyncAuthenticate(request.payload.username, request.payload.password, request.payload.scope, meta);
            } catch (err) {
                let error = Boom.boomify(err, { statusCode: 403 });
                error.output.payload.code = 'AuthFailed' || err.code;
                if (user) {
                    error.output.payload.id = user.toString();
                }
                throw error;
            }

            if (!authData) {
                let error = Boom.boomify(new Error('Authentication failed'), { statusCode: 403 });
                error.output.payload.code = 'AuthFailed';
                if (user) {
                    error.output.payload.id = user.toString();
                }
                throw error;
            }

            let authResponse = {
                success: true,
                id: authData.user.toString(),
                username: authData.username,
                scope: authData.scope,
                require2fa: authData.require2fa,
                requirePasswordChange: authData.requirePasswordChange
            };

            if (request.payload.token) {
                try {
                    authResponse.token = await userHandler.generateAuthToken(authData.user);
                } catch (err) {
                    let error = Boom.boomify(err, { statusCode: 403 });
                    error.output.payload.code = 'AuthFailed' || err.code;
                    if (user) {
                        error.output.payload.id = user.toString();
                    }
                    throw error;
                }
            }

<<<<<<< HEAD
            if (authData.u2fAuthRequest) {
                authResponse.u2fAuthRequest = authData.u2fAuthRequest;
            }

            return permission.filter(authResponse);
        },

        options: {
            description: 'Authenticate a User',
            notes: 'Authenticate a User by sending a username and a password',
            tags: ['api', 'Authentication'],

            plugins: {},

            validate: {
                options: {
                    stripUnknown: false,
                    abortEarly: false,
                    convert: true
                },

                failAction,

                payload: Joi.object({
                    username: Joi.alternatives()
                        .try(userUsernameSchema, Joi.string().email({ tlds: false }))
                        .required()
                        .example('myuser')
                        .description('Username'),
                    password: Joi.string().max(256).required().example('verysecret').description('Username or E-mail address'),

                    protocol: Joi.string().default('API').example('API').description('Application identifier for security logs'),
                    scope: Joi.string()
                        .default('master')
                        // token can be true only if scope is master
                        .when('token', { is: true, then: Joi.valid('master') })
                        .example('master')
                        .description('Required scope. One of "master", "imap", "smtp", "pop3"'),

                    appId: Joi.string().empty('').uri().example('https://localhost:3000').description('Fully qualified HTTPS URL of your website for U2F'),

                    token: booleanSchema
                        .default(false)
                        .example(false)
                        .description(
                            'If true then generates a temporary access token that is valid for this user. Only available if scope is "master". When using user tokens then you can replace user ID in URLs with "me".'
                        )
                }).label('CreateAuthenticationQuery')
            },

            response: {
                schema: Joi.object({
                    success: Joi.boolean().example(true).required().description('Was the authentication successful or not'),
                    id: userIdSchema.required().description('ID of the authenticated User'),
                    username: userUsernameSchema.required().description('Username of the authenticated User'),
                    scope: Joi.string().example('master').description('The scope this authentication is valid for'),
                    require2fa: Joi.array()
                        .allow(false)
                        .example(['totp'])
                        .description('List of enabled 2FA mechanisms valid for this user or `false` if 2FA is not enabled'),
                    requirePasswordChange: booleanSchema
                        .default(false)
                        .example(false)
                        .description('Indicates if account hassword has been reset and should be replaced'),

                    token: Joi.string()
                        .example('2eb0db2ca9181b3713f59359eaeeeb99043e94e8')
                        .description(
                            'If access token was requested then this is the value to use as access token when making API requests on behalf of logged in user.'
                        ),

                    u2fAuthRequest: Joi.object().description('Values for U2F transaction')
                }).label('AuthenticationReponse'),
                failAction: 'log'
            }
        }
    });
=======
            res.status(200);
            res.json(permission.filter(authResponse));
            return next();
        })
    );
>>>>>>> db05cd56

    server.route({
        method: 'DELETE',
        path: '/authenticate',

        async handler(request) {
            // No permissions needed

            if (!request.app.accessToken) {
                return { success: true, deleted: false };
            }

            let deleted = await request.deleteAccessToken();

            return { success: true, deleted: !!deleted };
        },

        options: {
            description: 'Invalidate an authentication token',
            notes: 'Invalidates the active authentication token that is used to authenticate this request',
            tags: ['api', 'Authentication'],

            plugins: {},

            validate: {
                options: {
                    stripUnknown: false,
                    abortEarly: false,
                    convert: true
                },

                failAction
            },

            response: {
                schema: Joi.object({
                    success: Joi.boolean().example(true).required().description('Was the query successful or not')
                }).label('DeleteAuthenticationReponse'),
                failAction: 'log'
            }
        }
    });

    server.route({
        method: 'GET',
        path: '/users/{user}/authlog',

        async handler(request) {
            // permissions check
            let permission;
            if (request.app.user && request.app.user === request.params.user) {
                permission = roles.can(request.app.role).readOwn('authentication');
            } else {
                permission = roles.can(request.app.role).readAny('authentication');
            }
            request.validateAcl(permission);

            let user = new ObjectId(request.params.user);
            let limit = request.query.limit;

            let action = request.query.action;
            let filterIp = request.query.filterIp;

            let page = request.query.page;
            let pageNext = request.query.next;
            let pagePrevious = request.query.previous;

            let userData;
            try {
                userData = await db.users.collection('users').findOne(
                    {
                        _id: user
                    },
                    {
                        projection: {
                            _id: true
                        }
                    }
                );
            } catch (err) {
                let error = Boom.boomify(new Error('MongoDB Error: ' + err.message), { statusCode: 500 });
                error.output.payload.code = 'InternalDatabaseError';
                throw error;
            }

            if (!userData) {
                let error = Boom.boomify(new Error('This user does not exist'), { statusCode: 404 });
                error.output.payload.code = 'UserNotFound';
                throw error;
            }

            let filter = { user };
            if (filterIp) {
                filter.ip = filterIp;
            }

            let total = await db.users.collection('authlog').countDocuments(filter);

            let opts = {
                limit,
                query: filter,
                sortAscending: false
            };

            if (pageNext) {
                opts.next = pageNext;
            } else if ((!page || page > 1) && pagePrevious) {
                opts.previous = pagePrevious;
            }

            let listing;
            try {
                listing = await MongoPaging.find(db.users.collection('authlog'), opts);
            } catch (err) {
                let error = Boom.boomify(new Error('MongoDB Error: ' + err.message), { statusCode: 500 });
                error.output.payload.code = 'InternalDatabaseError';
                throw error;
            }

            if (!listing.hasPrevious) {
                page = 1;
            }

            let response = {
                success: true,
                action,
                total,
                page,
                previousCursor: listing.hasPrevious ? listing.previous : false,
                nextCursor: listing.hasNext ? listing.next : false,
                results: (listing.results || []).map(resultData => {
                    let response = {
                        id: (resultData._id || '').toString()
                    };
                    Object.keys(resultData).forEach(key => {
                        if (!['_id', 'user'].includes(key)) {
                            response[key] = resultData[key];
                        }
                    });
                    return response;
                })
            };

            return permission.filter(response);
        },

        options: {
            description: 'List authentication events',
            notes: 'List stored authentication events',
            tags: ['api', 'Authentication'],

            plugins: {},

            validate: {
                options: {
                    stripUnknown: false,
                    abortEarly: false,
                    convert: true
                },

                failAction,

                params: Joi.object({
                    user: userIdSchema.required()
                }).label('ListAuthenticationLogParams'),

                query: Joi.object({
                    action: Joi.string()
                        .trim()
                        .lowercase()
                        .empty('')
                        .max(100)
                        .example('authentication')
                        .description('Limit listing only to values with specific action value'),
                    filterIp: sessIPSchema.example('127.0.0.1').description('Limit listing only to values with specific IP address'),

                    limit: Joi.number().default(20).min(1).max(250).example(20),
                    next: nextPageCursorSchema,
                    previous: previousPageCursorSchema,
                    page: pageNrSchema
                }).label('ListAuthenticationLogQuery')
            },

            response: {
                schema: Joi.object({
                    success: Joi.boolean().example(true).required().description('Was the query successful or not'),
                    query: Joi.string().example('example.com').description('Partial hostname match'),
                    total: Joi.number().required().example(123).description('How many DKIM certificates wer found'),
                    page: Joi.number().required().example(1).description('Current response page'),
                    previousCursor: previousPageCursorSchema.allow(false),
                    nextCursor: nextPageCursorSchema.allow(false),
                    results: Joi.array()
                        .items(
                            Joi.object({
                                id: Joi.string().hex().length(24).required().example('613b069b9a6cbad5ba18d552'),
                                key: Joi.string().required().example('mVJzraDuY/cCrKwU8f4Scw==').description('Grouping key for multiple similar events'),
                                action: Joi.string().required().example('authentication').description('Event type'),
                                events: Joi.number().required().example(1).description('How many similar events was logged'),

                                expires: Joi.string()
                                    .isoDate()
                                    .required()
                                    .example('2022-01-02T15:52:10.467Z')
                                    .description('When will be this record deleted from the authlog'),

                                appId: Joi.string().example('https://localhost:3000').description('Fully qualified HTTPS URL of the website for U2F'),

                                last: Joi.string().isoDate().required().example('2021-12-03T15:52:10.467Z').description('Last occurance of this event'),

                                protocol: Joi.string().example('API').description('Client type that requested authentication'),
                                requiredScope: Joi.string().example('master').description('Requested scope'),
                                result: Joi.string().valid('success', 'fail').required().example('success').description('What was the result of the event'),

                                source: Joi.string().valid('master', 'asp', 'temporary').example('master').description('What kind of password was used'),

                                created: Joi.string().isoDate().required().example('2021-11-23T12:11:37.642Z').description('Datestring of the Event time')
                            }).label('AuthenticationLogListItem')
                        )
                        .description('Result listing')
                        .label('AuthenticationLogListItems')
                }).label('ListAuthenticationLogQueryReponse'),
                failAction: 'log'
            }
        }
    });

    server.route({
        method: 'GET',
        path: '/users/{user}/authlog/{event}',

        async handler(request) {
            // permissions check
            let permission;
            if (request.app.user && request.app.user === request.params.user) {
                permission = roles.can(request.app.role).readOwn('authentication');
            } else {
                permission = roles.can(request.app.role).readAny('authentication');
            }
            request.validateAcl(permission);

            let user = new ObjectId(request.params.user);
            let event = new ObjectId(request.params.event);

            let userData;
            try {
                userData = await db.users.collection('users').findOne(
                    {
                        _id: user
                    },
                    {
                        projection: {
                            _id: true
                        }
                    }
                );
            } catch (err) {
                let error = Boom.boomify(new Error('MongoDB Error: ' + err.message), { statusCode: 500 });
                error.output.payload.code = 'InternalDatabaseError';
                throw error;
            }

            if (!userData) {
                let error = Boom.boomify(new Error('This user does not exist'), { statusCode: 404 });
                error.output.payload.code = 'UserNotFound';
                throw error;
            }

            let filter = { _id: event, user };
            let eventData;
            try {
                eventData = await db.users.collection('authlog').findOne(filter);
            } catch (err) {
                let error = Boom.boomify(new Error('MongoDB Error: ' + err.message), { statusCode: 500 });
                error.output.payload.code = 'InternalDatabaseError';
                throw error;
            }

            if (!eventData) {
                let error = Boom.boomify(new Error('Requested event was not found'), { statusCode: 404 });
                error.output.payload.code = 'EventNotFound';
                throw error;
            }

            let response = {
                success: true,
                id: eventData._id.toString()
            };

            Object.keys(eventData).forEach(key => {
                if (!['_id', 'user'].includes(key)) {
                    response[key] = eventData[key];
                }
            });

            return permission.filter(response);
        },

        options: {
            description: 'Request authentication event',
            notes: 'Request information of an authentication event',
            tags: ['api', 'Authentication'],

            plugins: {},

            validate: {
                options: {
                    stripUnknown: false,
                    abortEarly: false,
                    convert: true
                },

                failAction,

                params: Joi.object({
                    user: userIdSchema.required(),
                    event: mongoIdSchema.required().description('Event ID')
                }).label('GetAuthenticationLogParams')
            },

            response: {
                schema: Joi.object({
                    success: Joi.boolean().example(true).required().description('Was the query successful or not'),

                    id: Joi.string().hex().length(24).required().example('613b069b9a6cbad5ba18d552'),
                    key: Joi.string().required().example('mVJzraDuY/cCrKwU8f4Scw==').description('Grouping key for multiple similar events'),
                    action: Joi.string().required().example('authentication').description('Event type'),
                    events: Joi.number().required().example(1).description('How many similar events was logged'),

                    expires: Joi.string()
                        .isoDate()
                        .required()
                        .example('2022-01-02T15:52:10.467Z')
                        .description('When will be this record deleted from the authlog'),

                    appId: Joi.string().example('https://localhost:3000').description('Fully qualified HTTPS URL of the website for U2F'),

                    last: Joi.string().isoDate().required().example('2021-12-03T15:52:10.467Z').description('Last occurance of this event'),

                    protocol: Joi.string().example('API').description('Client type that requested authentication'),
                    requiredScope: Joi.string().example('master').description('Requested scope'),
                    result: Joi.string().valid('success', 'fail').required().example('success').description('What was the result of the event'),

                    source: Joi.string().valid('master', 'asp', 'temporary').example('master').description('What kind of password was used'),

                    created: Joi.string().isoDate().required().example('2021-11-23T12:11:37.642Z').description('Datestring of the Event time')
                }).label('GetAuthenticationLogQueryReponse'),
                failAction: 'log'
            }
        }
    });
};<|MERGE_RESOLUTION|>--- conflicted
+++ resolved
@@ -82,11 +82,6 @@
                 }
             }
 
-<<<<<<< HEAD
-            if (authData.u2fAuthRequest) {
-                authResponse.u2fAuthRequest = authData.u2fAuthRequest;
-            }
-
             return permission.filter(authResponse);
         },
 
@@ -160,13 +155,6 @@
             }
         }
     });
-=======
-            res.status(200);
-            res.json(permission.filter(authResponse));
-            return next();
-        })
-    );
->>>>>>> db05cd56
 
     server.route({
         method: 'DELETE',
