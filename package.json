--- conflicted
+++ resolved
@@ -22,26 +22,16 @@
         "ajv": "8.10.0",
         "chai": "4.3.6",
         "docsify-cli": "4.4.3",
-<<<<<<< HEAD
-        "eslint": "8.9.0",
-        "eslint-config-nodemailer": "1.2.0",
-        "eslint-config-prettier": "8.4.0",
-=======
         "eslint": "8.10.0",
         "eslint-config-nodemailer": "1.2.0",
         "eslint-config-prettier": "8.5.0",
->>>>>>> db05cd56
         "grunt": "1.4.1",
         "grunt-cli": "1.4.3",
         "grunt-eslint": "24.0.0",
         "grunt-mocha-test": "0.13.3",
         "grunt-shell-spawn": "0.4.0",
         "grunt-wait": "0.3.0",
-<<<<<<< HEAD
-        "imapflow": "1.0.84",
-=======
         "imapflow": "1.0.85",
->>>>>>> db05cd56
         "mailparser": "3.4.0",
         "mocha": "9.2.1",
         "request": "2.88.2",
@@ -84,32 +74,20 @@
         "mailsplit": "5.3.1",
         "mobileconfig": "2.4.0",
         "mongo-cursor-pagination": "7.6.1",
-<<<<<<< HEAD
-        "mongodb": "4.4.0",
-=======
         "mongodb": "4.4.1",
->>>>>>> db05cd56
         "mongodb-extended-json": "1.11.1",
         "node-forge": "1.2.1",
         "nodemailer": "6.7.2",
         "npmlog": "6.0.1",
-<<<<<<< HEAD
-        "openpgp": "5.1.0",
-=======
         "openpgp": "5.2.0",
->>>>>>> db05cd56
         "pem-jwk": "2.0.0",
         "pino": "7.8.0",
         "punycode": "2.1.1",
-<<<<<<< HEAD
-        "qrcode": "1.5.0",
-=======
         "pwnedpasswords": "1.0.6",
         "qrcode": "1.5.0",
         "restify": "8.6.1",
         "restify-cors-middleware2": "2.1.2",
         "restify-logger": "2.0.1",
->>>>>>> db05cd56
         "saslprep": "1.0.3",
         "seq-index": "1.1.0",
         "smtp-server": "3.10.0",
